--- conflicted
+++ resolved
@@ -101,11 +101,7 @@
     func removeAllUsers() async throws {
         log(.info, "Removing all user data")
         do {
-<<<<<<< HEAD
-            try await localDataManager.persistentStorage.deleteAll(dataTypes: [EncryptedUserDataEntity.self])
-=======
-            try await persistentStorage.delete(EncryptedUserDataEntity.self)
->>>>>>> 0b5fe044
+            try await localDataManager.persistentStorage.delete(EncryptedUserDataEntity.self)
             log(.info, "Successfully removed all user data")
         } catch {
             log(.error, "Failed to remove all user data: \(error.localizedDescription)")
