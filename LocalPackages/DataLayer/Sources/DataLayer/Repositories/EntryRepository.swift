//
// EntryRepository.swift
// Proton Authenticator - Created on 11/02/2025.
// Copyright (c) 2025 Proton Technologies AG
//
// This file is part of Proton Authenticator.
//
// Proton Authenticator is free software: you can redistribute it and/or modify
// it under the terms of the GNU General Public License as published by
// the Free Software Foundation, either version 3 of the License, or
// (at your option) any later version.
//
// Proton Authenticator is distributed in the hope that it will be useful,
// but WITHOUT ANY WARRANTY; without even the implied warranty of
// MERCHANTABILITY or FITNESS FOR A PARTICULAR PURPOSE. See the
// GNU General Public License for more details.
//
// You should have received a copy of the GNU General Public License
// along with Proton Authenticator. If not, see https://www.gnu.org/licenses/.

import AuthenticatorRustCore
import Combine
import CommonUtilities
import Foundation
import Models
import SimplyPersist
import SwiftData

// swiftlint:disable line_length
public protocol EntryRepositoryProtocol: Sendable {
    // MARK: - Uri parsing and params from rust lib

    func entry(for uri: String) async throws -> Entry
    func export(entries: [Entry]) throws -> String
    func generateCodes(entries: [Entry], time: TimeInterval) throws -> [Code]
    func createSteamEntry(params: SteamParams) throws -> Entry
    func createTotpEntry(params: TotpParams) throws -> Entry
    // periphery:ignore
    func serialize(entries: [Entry]) throws -> [Data]
    // periphery:ignore
    func deserialize(serializedData: [Data]) throws -> [Entry]
    func getTotpParams(entry: Entry) throws -> TotpParams

    // MARK: - local CRUD

    @MainActor
    func getAllLocalEntries() async throws -> [EntryState]
    @MainActor
    func localUpsert(_ entries: [OrderedEntry]) async throws
    // periphery:ignore
    @MainActor
    func localRemove(_ entry: Entry) async throws
    @MainActor
    func localRemove(_ entryId: String) async throws
    // periphery:ignore
    @MainActor
    func localRemoveAll() async throws
    @MainActor
    func localUpdate(_ entry: OrderedEntry) async throws -> OrderedEntry?
    @MainActor
    func localReorder(_ entries: [OrderedEntry]) async throws

    // MARK: - Remote Proton BE CRUD

    func remoteSave(entries: [OrderedEntry]) async throws -> [RemoteEncryptedEntry]
    func remoteUpdate(entry: OrderedEntry) async throws -> RemoteEncryptedEntry
    func remoteDelete(remoteEntryId: String) async throws
    func singleItemRemoteReordering(entryId: String, entries: [OrderedEntry]) async throws
    func batchRemoteReordering(entries: [OrderedEntry]) async throws
    func fetchAllRemoteEntries() async throws -> [OrderedEntry]
    func fetchRemoteEncryptionKeyOrPushLocalKey() async throws

    // MARK: - Full CRUD

    func completeSave(entries: [OrderedEntry]) async throws -> [RemoteEncryptedEntry]?
    func completeRemove(entry: OrderedEntry) async throws
    func completeUpdate(entry: OrderedEntry) async throws
    func completeReorder(entries: [OrderedEntry]) async throws
}

public extension EntryRepositoryProtocol {
    func localUpsert(_ entry: OrderedEntry) async throws {
        try await localUpsert([entry])
    }
}

public extension EntryRepositoryProtocol {
    func generateCodes(entries: [Entry]) throws -> [Code] {
        try generateCodes(entries: entries, time: Date().timeIntervalSince1970)
    }
}

public actor EntryRepository: EntryRepositoryProtocol {
    private let rustClient: AuthenticatorMobileClientProtocol
    private let localDataManager: any LocalDataManagerProtocol
    private let encryptionService: any EncryptionServicing
    private let apiClient: any APIClientProtocol
    private let userSessionManager: any UserSessionTooling
    private let store: UserDefaults
    private let logger: any LoggerProtocol

    private let entryContentFormatVersion = AppConstants.ContentFormatVersion.entry
    private let currentRemoteEncryptionKeyId = AppConstants.Settings.remoteEncryptionKeyId

    private var isAuthenticated: Bool {
        userSessionManager.isAuthenticatedWithUserData.value
    }

    private var remoteEncryptionKeyId: String? {
        store.string(forKey: currentRemoteEncryptionKeyId)
    }

    public init(localDataManager: any LocalDataManagerProtocol,
                encryptionService: any EncryptionServicing,
                apiClient: any APIClientProtocol,
                userSessionManager: any UserSessionTooling,
                store: UserDefaults,
                logger: any LoggerProtocol,
                rustClient: any AuthenticatorMobileClientProtocol = AuthenticatorMobileClient()) {
        self.localDataManager = localDataManager
        self.encryptionService = encryptionService
        self.apiClient = apiClient
        self.userSessionManager = userSessionManager
        self.rustClient = rustClient
        self.store = store
        self.logger = logger
    }
}

// MARK: - Uri parsing and params from rust lib

public extension EntryRepository {
    func entry(for uri: String) async throws -> Entry {
        try rustClient.entryFromUri(uri: uri).toEntry
    }

    nonisolated func export(entries: [Entry]) throws -> String {
        try rustClient.exportEntries(entries: entries.toRustEntries)
    }

    nonisolated func deserialize(serializedData: [Data]) throws -> [Entry] {
        try rustClient.deserializeEntries(serialized: serializedData).toEntries
    }

    nonisolated func generateCodes(entries: [Entry], time: TimeInterval) throws -> [Code] {
        try rustClient.generateCodes(entries: entries.toRustEntries, time: UInt64(time)).toCodes
    }

    nonisolated func createSteamEntry(params: SteamParams) throws -> Entry {
        try rustClient.newSteamEntryFromParams(params: params.toRustParams).toEntry
    }

    nonisolated func createTotpEntry(params: TotpParams) throws -> Entry {
        try rustClient.newTotpEntryFromParams(params: params.toRustParams).toEntry
    }

    nonisolated func serialize(entries: [Entry]) throws -> [Data] {
        try rustClient.serializeEntries(entries: entries.toRustEntries)
    }

    nonisolated func getTotpParams(entry: Entry) throws -> TotpParams {
        let params = try rustClient.getTotpParams(entry: entry.toRustEntry)

        return TotpParams(name: entry.name,
                          secret: params.secret,
                          issuer: params.issuer,
                          period: Int(params.period),
                          digits: Int(params.digits),
                          algorithm: params.algorithm.toTotpAlgorithm,
                          note: entry.note)
    }
}

// MARK: - local & remote CRUD

public extension EntryRepository {
    func completeSave(entries: [OrderedEntry]) async throws -> [RemoteEncryptedEntry]? {
        try await localUpsert(entries)
        if isAuthenticated {
            do {
                return try await remoteSave(entries: entries)
            } catch {
                log(.error, "Failed to remote save: \(error.localizedDescription)")
            }
        }
        return nil
    }

    func completeRemove(entry: OrderedEntry) async throws {
        if isAuthenticated, let remoteId = entry.remoteId {
            do {
                try await remoteDelete(remoteEntryId: remoteId)
            } catch {
                let entryID = entry.id
                let predicate = #Predicate<EncryptedEntryEntity> { $0.id == entryID }
                guard let entity = try await localDataManager.persistentStorage.fetchOne(predicate: predicate)
                else {
                    log(.warning, "Cannot find local entry with ID: \(entry.id)")
                    return
                }
                entity.updateSyncState(newState: .toDelete)
                try? await localDataManager.persistentStorage.save(data: entity)
                return
            }
        }

        try await localRemove(entry.id)
    }

    func completeUpdate(entry: OrderedEntry) async throws {
        let orderedEntity = try await localUpdate(entry)
        if isAuthenticated, let orderedEntity {
            do {
                _ = try await remoteUpdate(entry: orderedEntity)
            } catch {
                log(.error, "Failed to remote update: \(error.localizedDescription)")
            }
        }
    }

    func completeReorder(entries: [OrderedEntry]) async throws {
        try await localReorder(entries)
        if isAuthenticated {
            do {
                try await batchRemoteReordering(entries: entries)
            } catch {
                log(.error, "Failed to remote reorder: \(error.localizedDescription)")
            }
        }
    }
}

// MARK: - CLoud / local CRUD

public extension EntryRepository {
    func getAllLocalEntries() async throws -> [EntryState] {
        log(.debug, "Fetching all local entries")
        do {
<<<<<<< HEAD
            let state = EntrySyncState.toDelete
            let predicate = #Predicate<EncryptedEntryEntity> { $0.syncState != state.rawValue }

            let encryptedEntries: [EncryptedEntryEntity] = try await localDataManager.persistentStorage
                .fetch(predicate: predicate,
                       sortingDescriptor: [
                           SortDescriptor(\.order)
                       ])
=======
            let encryptedEntries: [EncryptedEntryEntity] = try await persistentStorage.fetch(predicate: nil,
                                                                                             sortingDescriptor: [
                                                                                                 SortDescriptor(\.order)
                                                                                             ])
>>>>>>> 0b5fe044
            let entries = try encryptionService.decrypt(entries: encryptedEntries)
            log(.info, "Successfully fetched \(entries.count) local entries")
            return entries
        } catch {
            log(.error, "Failed to fetch local entries: \(error.localizedDescription)")
            throw error
        }
    }

    func localUpsert(_ entries: [OrderedEntry]) async throws {
        log(.debug, "Upserting \(entries.count) entries")
        do {
            // Fetch entities that already exist for the ids (as we cannot leverage swiftData `.unique` with
            // iCloud)
            // to remove duplicates.
            let idsToFetch: [String] = entries.map(\.id)
            let predicate = #Predicate<EncryptedEntryEntity> { entity in
                idsToFetch.contains(entity.id)
            }

            let encryptedEntries: [EncryptedEntryEntity] = try await localDataManager.persistentStorage
                .fetch(predicate: predicate)
            let currentLocalIds = encryptedEntries.map(\.id)
            log(.debug, "Found \(encryptedEntries.count) existing entries")

            let entitiesToUpdate = entries.filter { currentLocalIds.contains($0.id) }
            try await localUpdates(encryptedEntries: encryptedEntries, entriesToUpdate: entitiesToUpdate)

            let newEntries = entries.filter { !currentLocalIds.contains($0.id) }
            log(.debug, "Adding \(newEntries.count) new entries")

            let newEncryptedEntries = try newEntries.map { try encrypt($0, shouldEncryptWithLocalKey: true) }

            try await localDataManager.persistentStorage.batchSave(content: newEncryptedEntries)
            log(.info, "Successfully saved \(encryptedEntries.count) entries locally")
        } catch {
            log(.error, "Failed to save entries: \(error.localizedDescription)")
            throw error
        }
    }

    private func localUpdates(encryptedEntries: [EncryptedEntryEntity],
                              entriesToUpdate: [OrderedEntry]) async throws {
        do {
            for orderedEntry in entriesToUpdate {
                guard let keyId = orderedEntry.keyId,
                      let encryptedEntry = encryptedEntries.first(where: { $0.id == orderedEntry.id })
                else { continue }

                let encryptedData = try encryptionService.encrypt(entry: orderedEntry.entry,
                                                                  keyId: keyId,
                                                                  locally: true)
                encryptedEntry.updateEncryptedData(encryptedData,
                                                   with: keyId,
                                                   remoteModifiedTime: orderedEntry.modifiedTime)
                encryptedEntry.update(with: orderedEntry)
            }

            try await localDataManager.persistentStorage.batchSave(content: encryptedEntries)
            log(.info, "Successfully updated \(encryptedEntries.count) entries locally")
        } catch {
            log(.error, "Failed to update entries: \(error.localizedDescription)")
            throw error
        }
    }

    func localRemove(_ entry: Entry) async throws {
        try await localRemove(entry.id)
    }

    func localRemove(_ entryId: String) async throws {
        log(.debug, "Deleting entry with id \(entryId) from local storage")
        let predicate = #Predicate<EncryptedEntryEntity> { $0.id == entryId }
        try await localDataManager.persistentStorage.delete(EncryptedEntryEntity.self, predicate: predicate)
        log(.info, "Successfully deleted entry \(entryId) from local storage")
    }

    func localRemoveAll() async throws {
        log(.info, "Removing all entries from local storage")
        try await localDataManager.persistentStorage.deleteAll(dataTypes: [EncryptedEntryEntity.self])
        log(.info, "Successfully removed all entries from local storage")
    }

    func localUpdate(_ entry: OrderedEntry) async throws -> OrderedEntry? {
        log(.debug, "Updating entry with ID: \(entry.id)")
        do {
            let entryId = entry.id
            guard let entity = try await localDataManager.persistentStorage
                .fetchOne(predicate: #Predicate<EncryptedEntryEntity> { $0.id == entryId }) else {
                log(.warning, "Cannot find local entry with ID: \(entry.id) for update")
                return nil
            }
            log(.debug, "Found local entry, encrypting updated data")

            let encryptedData = try encryptionService.encrypt(entry: entry.entry,
                                                              keyId: entity.keyId,
                                                              locally: true)
            entity.updateEncryptedData(encryptedData,
                                       with: entity.keyId,
                                       remoteModifiedTime: entry.modifiedTime)
            try await localDataManager.persistentStorage.save(data: entity)
            log(.info, "Successfully updated entry \(entry.id) in local storage")
            return OrderedEntry(entry: entry.entry,
                                keyId: entity.keyId,
                                remoteId: entity.remoteId,
                                order: entity.order,
                                modifiedTime: entity.modifiedTime,
                                revision: entity.revision,
                                contentFormatVersion: entryContentFormatVersion)
        } catch {
            log(.error, "Failed to update entry \(entry.id): \(error.localizedDescription)")
            throw error
        }
    }

    func localReorder(_ entries: [OrderedEntry]) async throws {
        log(.debug,
            "Updating order for \(entries.count) entries")
        do {
            let encryptedEntries: [EncryptedEntryEntity] = try await localDataManager.persistentStorage.fetchAll()
            log(.debug, "Found \(encryptedEntries.count) local entries for order update")

            for entry in encryptedEntries {
                guard let orderedEntry = entries.first(where: { $0.id == entry.id }) else { continue }
                entry.updateOrder(newOrder: orderedEntry.order)
            }

            try await localDataManager.persistentStorage.batchSave(content: encryptedEntries)
            log(.info, "Successfully saved updated order to local storage")
        } catch {
            log(.error, "Failed to update entry order: \(error.localizedDescription)")
            throw error
        }
    }
}

// MARK: - Remote proton BE CRUD for entries

public extension EntryRepository {
    func remoteSave(entries: [OrderedEntry]) async throws -> [RemoteEncryptedEntry] {
        log(.debug, "Saving \(entries.count) entries to remote")

        guard let remoteEncryptionKeyId else {
            log(.error, "No remote key ID registered for remote save")
            throw AuthError.crypto(.missingRemoteEncryptionKey)
        }

        do {
            let encryptedEntriesRequest = try entries.map { entry in
                let encryptedEntry = try encrypt(entry, shouldEncryptWithLocalKey: false)
                return StoreEntryRequest(authenticatorKeyID: remoteEncryptionKeyId,
                                         content: encryptedEntry.encryptedData.encodeBase64(),
                                         contentFormatVersion: entryContentFormatVersion)
            }
            let request = StoreEntriesRequest(entries: encryptedEntriesRequest)
            let result = try await apiClient.storeEntries(request: request)
            log(.info, "Successfully stored \(result.count) entries on remote")

            let idsToFetch: [String] = entries.map(\.id)
            let predicate = #Predicate<EncryptedEntryEntity> { entity in
                idsToFetch.contains(entity.id)
            }
            let encryptedEntries: [EncryptedEntryEntity] = await (try? localDataManager.persistentStorage
                .fetch(predicate: predicate)) ?? []
            encryptedEntries.updateData(with: result)
            try await localDataManager.persistentStorage.batchSave(content: encryptedEntries)
            return result
        } catch {
            log(.error, "Failed to store entries on remote: \(error.localizedDescription)")
            throw error
        }
    }

    func remoteUpdate(entry: OrderedEntry) async throws -> RemoteEncryptedEntry {
        log(.debug, "Updating entry with id \(entry.id) on remote")

        guard let remoteEncryptionKeyId else {
            log(.error, "No remote key ID registered for remote update")
            throw AuthError.crypto(.missingRemoteEncryptionKey)
        }

        guard let remoteId = entry.remoteId else {
            log(.error, "No remote id linked to entry for remote update")
            throw AuthError.generic(.missingRemoteId)
        }

        do {
            let encryptedEntry = try encrypt(entry, shouldEncryptWithLocalKey: false)
            let request = UpdateEntryRequest(authenticatorKeyID: remoteEncryptionKeyId,
                                             content: encryptedEntry.encryptedData.encodeBase64(),
                                             contentFormatVersion: entryContentFormatVersion,
                                             lastRevision: entry.revision)

            let result = try await apiClient.update(entryId: remoteId, request: request)

            let entityId = entry.id
            if let localEntity = try await localDataManager.persistentStorage
                .fetchOne(predicate: #Predicate<EncryptedEntryEntity> { $0.id == entityId }) {
                log(.debug, "Found local entry, and updating it with remote entry data")
                localEntity.update(with: result)
                try await localDataManager.persistentStorage.save(data: localEntity)
            }

            log(.info, "Successfully updated entry with id \(remoteId) on remote")
            return result
        } catch {
            log(.error, "Failed to update entry with id \(remoteId) on remote: \(error.localizedDescription)")
            throw error
        }
    }

    func remoteDelete(remoteEntryId: String) async throws {
        log(.debug, "Deleting entry \(remoteEntryId) from remote")
        do {
            _ = try await apiClient.delete(entryId: remoteEntryId)
            log(.info, "Successfully deleted entry with id\(remoteEntryId) from remote")
        } catch {
            log(.error,
                "Failed to delete entry with id \(remoteEntryId) from remote: \(error.localizedDescription)")
            throw error
        }
    }

    func singleItemRemoteReordering(entryId: String, entries: [OrderedEntry]) async throws {
        log(.debug, "Updating order for entry \(entryId) on remote")

        var previousRemoteID: String?
        if let index = entries.firstIndex(where: { $0.id == entryId }), index > 0 {
            previousRemoteID = entries[index - 1].remoteId
            log(.debug, "Entry will be positioned after entry with remote ID: \(previousRemoteID ?? "nil")")
        }

        do {
            let request = NewOrderRequest(afterID: previousRemoteID)
            _ = try await apiClient.changeOrder(entryId: entryId, request: request)
            log(.info, "Successfully updated order for entry \(entryId) on remote")
        } catch {
            log(.error, "Failed to update order for entry \(entryId) on remote: \(error.localizedDescription)")
            throw error
        }
    }

    func batchRemoteReordering(entries: [OrderedEntry]) async throws {
        log(.debug, "Updating order for multiple entries on remote")

        do {
            let batches: [[String]] = entries
                .compactMap(\.remoteId)
                .chunked(into: 500)
            for (index, batch) in batches.enumerated() {
                log(.debug, "Sending batch \(index + 1)/\(batches.count)")
                let request = BatchOrderRequest(startingPosition: index * 500, entries: batch)
                _ = try await apiClient.batchOrdering(request: request)
            }
        } catch {
            log(.error,
                "Failed to update order of  \(entries.count) entries on remote: \(error.localizedDescription)")
            throw error
        }
        log(.debug, "Successfully updated order for multiple entries on remote")
    }

    func fetchAllRemoteEntries() async throws -> [OrderedEntry] {
        log(.debug, "Fetching entries from remote")

        do {
            var sinceLastToken: String?

            var entries: [OrderedEntry] = []

            while true {
                let encryptedEntries = try await apiClient.getEntries(lastId: sinceLastToken)
                log(.debug, "Retrieved \(encryptedEntries.entries.count) encrypted entries from remote")

                if encryptedEntries.entries.isEmpty {
                    break
                }

                for (index, encryptedEntry) in encryptedEntries.entries.enumerated() {
                    if !encryptionService.contains(keyId: encryptedEntry.authenticatorKeyID) {
                        log(.debug,
                            "Missing key \(encryptedEntry.authenticatorKeyID) for entry \(encryptedEntry.entryID), fetching keys")
                        try await fetchRemoteEncryptionKeyOrPushLocalKey()
                    }
                    let decryptedEntry = try encryptionService.decryptRemoteData(encryptedData: encryptedEntry)

                    var syncState = EntrySyncState.unsynced
                    let entityId = decryptedEntry.id
                    if try await localDataManager.persistentStorage
                        .fetchOne(predicate: #Predicate<EncryptedEntryEntity> { $0.id == entityId }) != nil {
                        syncState = .synced
                    }
                    let orderedEntry = OrderedEntry(entry: decryptedEntry,
                                                    keyId: encryptedEntry.authenticatorKeyID,
                                                    remoteId: encryptedEntry.entryID,
                                                    order: index,
                                                    syncState: syncState,
                                                    creationDate: Double(encryptedEntry.createTime),
                                                    modifiedTime: Double(encryptedEntry.modifyTime),
                                                    flags: encryptedEntry.flags,
                                                    revision: encryptedEntry.revision,
                                                    contentFormatVersion: encryptedEntry.contentFormatVersion)
                    entries.append(orderedEntry)
                }
                sinceLastToken = encryptedEntries.lastID
                log(.info, "Successfully fetched and decrypted \(entries.count) entries from remote")
            }
            return entries
        } catch {
            log(.error, "Failed to fetch entries from remote: \(error.localizedDescription)")
            throw error
        }
    }
}

// MARK: - Remote util functions for encryption key

extension EntryRepository {
    // This function fetches check if a remtoe encryption key exists for the user.
    // If a key exists it saves it's id in the store and return.
    // Otherwise it tries and push the local encryption key to the BE
    public func fetchRemoteEncryptionKeyOrPushLocalKey() async throws {
        log(.info, "Initiating fetch or push of encryption keys")
        let currentEncryptionKey: RemoteEncryptedKey?

        if let remoteEncryptionKey = try await fetchAndSaveRemoteKeys() {
            log(.info, "Remote key already exists, with id: \(remoteEncryptionKey.keyID)")
            currentEncryptionKey = remoteEncryptionKey
        } else {
            log(.debug, "No remote key found, sending local encryption key")
            currentEncryptionKey = try await sendLocalEncryptionKey()
        }

        store.set(currentEncryptionKey?.keyID, forKey: currentRemoteEncryptionKeyId)
        log(.info, "Stored remote key ID: \(currentEncryptionKey?.keyID ?? "unknown")")
    }

    private func sendLocalEncryptionKey() async throws -> RemoteEncryptedKey? {
        log(.debug, "Sending local encryption key to remote")

        guard userSessionManager.isAuthenticatedWithUserData.value else {
            log(.warning, "Cannot send local encryption key: user not authenticated")
            return nil
        }

        do {
            let key = try encryptionService.localEncryptionKey
            log(.debug, "Encrypting local encryption key for remote storage")
            let encryptedKey = try userSessionManager.userKeyEncrypt(object: key)
            let result = try await apiClient.storeKey(encryptedKey: encryptedKey)
            try encryptionService.saveUserRemoteKey(keyId: result.keyID, remoteKey: key)
            log(.info, "Successfully stored local encryption key on remote with ID: \(result.keyID)")
            return result
        } catch {
            log(.error, "Failed to send local encryption key to remote: \(error.localizedDescription)")
            throw error
        }
    }

    // This function fetches current user remotly stored keys
    // It then decrypts and saved all missing keys in the `encryptionService` keychain
    // It then returns the current remote encryption key linked to the active user key (Should always be a maximum
    // of one key)
    private func fetchAndSaveRemoteKeys() async throws -> RemoteEncryptedKey? {
        log(.debug, "Fetching remote encryption keys")
        do {
            let encryptedKeysData = try await apiClient.getKeys()
            log(.debug, "Retrieved \(encryptedKeysData.count) remote encryption keys")

            var newKeysAdded = 0
            for encryptedKeyData in encryptedKeysData
                where !encryptionService.contains(keyId: encryptedKeyData.keyID) {
                log(.debug, "Processing new key with ID: \(encryptedKeyData.keyID)")

                let keyDecrypted = try userSessionManager
                    .userKeyDecrypt(remoteEncryptedKey: encryptedKeyData)
                try encryptionService.saveUserRemoteKey(keyId: encryptedKeyData.keyID, remoteKey: keyDecrypted)
                newKeysAdded += 1
            }
            log(.info, "Successfully processed remote keys, added \(newKeysAdded) new keys")

            return try userSessionManager
                .getRemoteEncryptionKeyLinkedToActiveUserKey(encryptedKeysData)
        } catch {
            log(.error, "Failed to fetch and save remote keys: \(error.localizedDescription)")
            throw error
        }
    }
}

// MARK: - Utils

private extension EntryRepository {
    func encrypt(_ entry: OrderedEntry,
                 shouldEncryptWithLocalKey: Bool) throws -> EncryptedEntryEntity {
        let encryptionKeyId: String
        if shouldEncryptWithLocalKey {
            encryptionKeyId = encryptionService.localEncryptionKeyId
        } else {
            if let remoteEncryptionKeyId {
                encryptionKeyId = remoteEncryptionKeyId
            } else {
                throw AuthError.crypto(.missingRemoteEncryptionKey)
            }
        }

        let remoteId = entry.remoteId ?? ""

        let encryptedData = try encryptionService.encrypt(entry: entry.entry,
                                                          keyId: encryptionKeyId,
                                                          locally: shouldEncryptWithLocalKey)
        return EncryptedEntryEntity(id: entry.id,
                                    encryptedData: encryptedData,
                                    remoteId: remoteId,
                                    keyId: encryptionKeyId,
                                    order: entry.order,
                                    syncState: entry.syncState,
                                    creationDate: entry.creationDate,
                                    modifiedTime: entry.modifiedTime,
                                    flags: entry.flags,
                                    contentFormatVersion: entry.contentFormatVersion,
                                    revision: entry.revision)
    }

    func log(_ level: LogLevel, _ message: String, function: String = #function, line: Int = #line) {
        logger.log(level, category: .data, message, function: function, line: line)
    }
}

extension [EncryptedEntryEntity] {
    func updateData(with remoteEntries: [RemoteEncryptedEntry]) {
        for (index, entry) in enumerated() where index < remoteEntries.count {
            entry.update(with: remoteEntries[index])
        }
    }
}

// swiftlint:enable line_length

extension Date {
    static var currentTimestamp: TimeInterval {
        Date.now.timeIntervalSince1970
    }
}<|MERGE_RESOLUTION|>--- conflicted
+++ resolved
@@ -236,21 +236,11 @@
     func getAllLocalEntries() async throws -> [EntryState] {
         log(.debug, "Fetching all local entries")
         do {
-<<<<<<< HEAD
-            let state = EntrySyncState.toDelete
-            let predicate = #Predicate<EncryptedEntryEntity> { $0.syncState != state.rawValue }
-
             let encryptedEntries: [EncryptedEntryEntity] = try await localDataManager.persistentStorage
-                .fetch(predicate: predicate,
+                .fetch(predicate: nil,
                        sortingDescriptor: [
                            SortDescriptor(\.order)
                        ])
-=======
-            let encryptedEntries: [EncryptedEntryEntity] = try await persistentStorage.fetch(predicate: nil,
-                                                                                             sortingDescriptor: [
-                                                                                                 SortDescriptor(\.order)
-                                                                                             ])
->>>>>>> 0b5fe044
             let entries = try encryptionService.decrypt(entries: encryptedEntries)
             log(.info, "Successfully fetched \(entries.count) local entries")
             return entries
