--- conflicted
+++ resolved
@@ -117,12 +117,11 @@
         self { ReviewService() }
     }
 
-<<<<<<< HEAD
+    var backUpManager: Factory<any BackUpServicing> {
+        self { BackUpManager() }
+    }
+
     var totpCountdownManager: Factory<any TOTPCountdownProtocol> {
         self { @MainActor in TOTPCountdownManager.shared }
-=======
-    var backUpManager: Factory<any BackUpServicing> {
-        self { BackUpManager() }
->>>>>>> 1c032481
     }
 }