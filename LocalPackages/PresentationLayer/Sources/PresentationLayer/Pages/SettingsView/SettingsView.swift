//
// SettingsView.swift
// Proton Authenticator - Created on 10/02/2025.
// Copyright (c) 2025 Proton Technologies AG
//
// This file is part of Proton Authenticator.
//
// Proton Authenticator is free software: you can redistribute it and/or modify
// it under the terms of the GNU General Public License as published by
// the Free Software Foundation, either version 3 of the License, or
// (at your option) any later version.
//
// Proton Authenticator is distributed in the hope that it will be useful,
// but WITHOUT ANY WARRANTY; without even the implied warranty of
// MERCHANTABILITY or FITNESS FOR A PARTICULAR PURPOSE. See the
// GNU General Public License for more details.
//
// You should have received a copy of the GNU General Public License
// along with Proton Authenticator. If not, see https://www.gnu.org/licenses/.
//

import CommonUtilities
import Models
import SwiftUI

enum SettingsSheetStates {
    case logs
    case qa
    #if os(iOS)
    case login(CoordinatorProtocol)
    #endif

    @MainActor @ViewBuilder
    var destination: some View {
        switch self {
        case .logs:
            LogsView()
        case .qa:
            QAMenuView()
        #if os(iOS)
        case let .login(coordinator):
            UserLoginController(coordinator: coordinator)
        #endif
        }
    }
}

public struct SettingsView: View {
    @Environment(\.dismiss) private var dismiss
    @Environment(\.openURL) private var openURL
    @Environment(\.colorScheme) private var colorScheme

    @State private var viewModel = SettingsViewModel()
    @State private var router = Router()
    @State private var showImportOptions = false

    public init() {}

    public var body: some View {
        NavigationStack(path: $router.path) {
            List {
                if viewModel.showPassBanner {
                    PassBanner(onClose: viewModel.togglePassBanner, onGetPass: {
                        open(urlString: ProtonProduct.pass.finalUrl)
                    })
                    .padding(.horizontal, 16)
                    .buttonStyle(.plain)
                    .plainListRow()
                }
                securitySection
                appearanceSection
                dataSection
                supportSection
                if !viewModel.products.isEmpty {
                    discoverySection
                }
                versionLabel
                    .padding(.top, 32)
                    .padding(.bottom)
            }
            .animation(.default, value: viewModel.showPassBanner)
            #if os(iOS)
                .listStyle(.grouped)
            #elseif os(macOS)
                .listStyle(.plain)
            #endif
                .toolbar {
                    ToolbarItem(placement: toolbarItemPlacement) {
                        Button {
                            dismiss()
                        } label: {
                            Text("Close", bundle: .module)
                                .foregroundStyle(.purpleInteraction)
                        }
                        .adaptiveButtonStyle()
                    }
                }
                .scrollContentBackground(.hidden)
                .routingProvided
                .navigationTitle(Text("Settings", bundle: .module))
                .task {
                    await viewModel.setUp()
                }
            #if os(iOS)
                .listSectionSpacing(DesignConstant.padding * 2)
                .navigationBarTitleDisplayMode(.inline)
            #endif
                .toastDisplay()
                .fullScreenMainBackground()
                .sheetAlertService()
                .importingService($showImportOptions, onMainDisplay: false)
                .fileExporter(isPresented: $viewModel.exportedDocument.mappedToBool(),
                              document: viewModel.exportedDocument,
                              contentType: .text,
                              defaultFilename: viewModel.generateExportFileName(),
                              onCompletion: viewModel.handleExportResult)
                .sheet(isPresented: $viewModel.settingSheet.mappedToBool()) {
                    viewModel.settingSheet?.destination
                }
        }
        .animation(.default, value: viewModel.theme)
        .preferredColorScheme(viewModel.theme.preferredColorScheme)
        #if os(macOS)
            .frame(minWidth: 800, minHeight: 600)
        #endif
    }

    private var toolbarItemPlacement: ToolbarItemPlacement {
        #if os(iOS)
        return .topBarLeading
        #else
        return .automatic
        #endif
    }

    private var isDarkMode: Bool {
        colorScheme == .dark
    }
}

// MARK: - Sections

private extension SettingsView {
    var securitySection: some View {
        section("SECURITY") {
            if viewModel.displayICloudBackUp {
                SettingRow(title: .localized("Backup", .module),
                           subtitle: "Proton Authenticator will periodically save all the data to iCloud.",
                           trailingMode: .toggle(isOn: viewModel.backUpEnabled,
                                                 onToggle: viewModel.toggleBackUp))

                SettingDivider()
            }
            #if os(iOS)
            if viewModel.displayBESync {
                SettingRow(title: .localized("Sync between devices", .module),
                           trailingMode: .toggle(isOn: viewModel.syncEnabled,
                                                 onToggle: {
                                                     viewModel.toggleSync()
                                                 }))

                SettingDivider()
            }
            #endif
            SettingRow(title: .localized("Biometric lock", .module),
                       trailingMode: .toggle(isOn: viewModel.biometricLock,
                                             onToggle: viewModel.toggleBioLock))

            SettingDivider()

            SettingRow(title: .localized("Hide codes", .module),
                       trailingMode: .toggle(isOn: viewModel.shouldHideCode,
                                             onToggle: viewModel.toggleHideCode))
        }
        .onChange(of: viewModel.syncEnabled) {
            viewModel.settingSheet = nil
        }
    }

    var appearanceSection: some View {
        section("APPEARANCE") {
            Menu(content: {
                ForEach(Theme.allCases, id: \.self) { theme in
                    Button(action: {
                        viewModel.updateTheme(theme)
                    }, label: {
                        if theme == viewModel.theme {
                            Label(theme.title, systemImage: "checkmark")
                        } else {
                            Text(theme.title, bundle: .module)
                        }
                    })
                }
            }, label: {
                SettingRow(title: .localized("Theme", .module),
                           trailingMode: .detailChevronUpDown(.localized(viewModel.theme.title, .module)))
            })
            .adaptiveMenuStyle()

            SettingDivider()

            Menu(content: {
                ForEach(SearchBarDisplayMode.allCases, id: \.self) { theme in
                    Button(action: {
                        viewModel.updateSearchBarDisplay(theme)
                    }, label: {
                        if theme == viewModel.searchBarDisplay {
                            Label(theme.title, systemImage: "checkmark")
                        } else {
                            Text(theme.title, bundle: .module)
                        }
                    })
                }
            }, label: {
                SettingRow(title: .localized("Search bar position", .module),
                           trailingMode: .detailChevronUpDown(.localized(viewModel.searchBarDisplay.title,
                                                                         .module)))
            })
            .adaptiveMenuStyle()

            SettingDivider()
            Menu(content: {
                ForEach(DigitStyle.allCases, id: \.self) { style in
                    Button(action: {
                        viewModel.updateDigitStyle(style)
                    }, label: {
                        if style == viewModel.digitStyle {
                            Label(style.title, systemImage: "checkmark")
                        } else {
                            Text(style.title, bundle: .module)
                        }
                    })
                }
            }, label: {
                SettingRow(title: .localized("Digit style", .module),
                           trailingMode: .detailChevronUpDown(.localized(viewModel.digitStyle.title, .module)))
            })
            .adaptiveMenuStyle()
            SettingDivider()
            SettingRow(title: .localized("Animate code change", .module),
                       trailingMode: .toggle(isOn: viewModel.animateCodeChange,
                                             onToggle: viewModel.toggleCodeAnimation))
            #if os(iOS)
            if AppConstants.isPhone {
                SettingDivider()
                SettingRow(title: .localized("Haptic feedback", .module),
                           trailingMode: .toggle(isOn: viewModel.hapticFeedbackEnabled,
                                                 onToggle: viewModel.toggleHapticFeedback))
            }
            #endif
            SettingDivider()
            SettingRow(title: .localized("Focus search on launch", .module),
                       trailingMode: .toggle(isOn: viewModel.focusSearchOnLaunch,
                                             onToggle: viewModel.toggleFocusSearchOnLaunch))
        }
    }

    var dataSection: some View {
        section("MANAGE YOUR DATA") {
            SettingRow(title: .localized("Import", .module), onTap: { showImportOptions.toggle() })

            SettingDivider()

            SettingRow(title: .localized("Export", .module), onTap: viewModel.exportData)
        }
    }

    var supportSection: some View {
        section("SUPPORT") {
            SettingRow(title: .localized("How to use Proton Authenticator", .module))

            SettingDivider()

            SettingRow(title: .localized("Feedback", .module)) {
                open(urlString: AppConstants.CommonUrls.feedbackUrl)
            }

            SettingDivider()

            SettingRow(title: .localized("Logs", .module), onTap: { viewModel.settingSheet = .logs })
        }
    }

    var discoverySection: some View {
        section("DISCOVER PROTON") {
            ForEach(viewModel.products, id: \.self) { product in
                SettingRow(icon: product.logo,
                           title: .verbatim(product.name),
                           subtitle: product.description,
                           onTap: { open(urlString: product.finalUrl) })

                if product != ProtonProduct.allCases.last {
                    SettingDivider()
                }
            }
        }
    }

    @ViewBuilder
    var versionLabel: some View {
        if let version = viewModel.versionString {
            Text(verbatim: version)
                .font(.callout)
                .foregroundStyle(.textWeak)
                .frame(maxWidth: .infinity, alignment: .center)
                .plainListRow()
                .onTapGesture(count: 3) {
                    if viewModel.isQaBuild {
                        viewModel.settingSheet = .qa
                    }
                }
        }
    }

    var settingsBorder: Color {
        (isDarkMode ? Color.white : .black).opacity(0.12)
    }
}

// MARK: - Utils

private extension SettingsView {
    func section(_ title: LocalizedStringKey, @ViewBuilder content: () -> some View) -> some View {
        VStack(spacing: DesignConstant.padding / 2) {
            Text(title, bundle: .module)
                .font(.callout)
                .foregroundStyle(.textWeak)
                .frame(maxWidth: .infinity, alignment: .leading)
                .padding(.horizontal, DesignConstant.padding * 2)

            VStack(alignment: .leading, spacing: 0) {
                content()
            }
            .frame(maxWidth: .infinity, alignment: .topLeading)
            .background(isDarkMode ? .white.opacity(0.08) : .white)
            .cornerRadius(18)
            .overlay(RoundedRectangle(cornerRadius: 18)
                .inset(by: 0.5)
                .stroke(settingsBorder, lineWidth: 1))
<<<<<<< HEAD
        } header: {
            Text(title, bundle: .module)
                .font(Font.custom("SF Pro", size: 13, relativeTo: .body))
                .padding(.horizontal, DesignConstant.padding)
                .padding(.bottom, DesignConstant.padding)
                .foregroundStyle(.textWeak)
=======
            .padding(.horizontal, DesignConstant.padding)
>>>>>>> cb19c8bd
        }
        .plainListRow()
        .padding(.top, DesignConstant.padding * 2)
    }

    func open(urlString: String) {
        if let url = URL(string: urlString) {
            openURL(url)
        }
    }
}

private struct SettingDivider: View {
    @Environment(\.colorScheme) private var colorScheme

    var body: some View {
        Rectangle()
            .foregroundStyle(.clear)
            .frame(maxWidth: .infinity, minHeight: 1, maxHeight: 1)
            .background(settingsBorder)
    }

    var settingsBorder: Color {
        (colorScheme == .dark ? Color.white : .black).opacity(0.12)
    }
}

#Preview {
    SettingsView()
}

private extension ProtonProduct {
    var logo: ImageResource {
        switch self {
        case .pass: .logoPass
        case .vpn: .logoVPN
        case .mail: .logoMail
        case .drive: .logoDrive
        case .calendar: .logoCalendar
        }
    }

    var description: LocalizedStringKey {
        switch self {
        case .pass:
            "Store strong, unique passwords to avoid identity theft and breaches."
        case .vpn:
            "Browse without being tracked and access blocked content."
        case .mail:
            "Protect your inbox from spam, tracking, and targeted ads."
        case .drive:
            "Organize your schedule and keep your plans to yourself."
        case .calendar:
            "Give your precious photos and files the safe home they deserve."
        }
    }

    var finalUrl: String {
        #if os(iOS)
        iOSAppUrl
        #else
        homepageUrl
        #endif
    }
}

private extension Theme {
    var title: LocalizedStringKey {
        switch self {
        case .dark:
            "Dark"
        case .light:
            "Light"
        case .system:
            "Match system"
        }
    }
}<|MERGE_RESOLUTION|>--- conflicted
+++ resolved
@@ -337,16 +337,7 @@
             .overlay(RoundedRectangle(cornerRadius: 18)
                 .inset(by: 0.5)
                 .stroke(settingsBorder, lineWidth: 1))
-<<<<<<< HEAD
-        } header: {
-            Text(title, bundle: .module)
-                .font(Font.custom("SF Pro", size: 13, relativeTo: .body))
-                .padding(.horizontal, DesignConstant.padding)
-                .padding(.bottom, DesignConstant.padding)
-                .foregroundStyle(.textWeak)
-=======
             .padding(.horizontal, DesignConstant.padding)
->>>>>>> cb19c8bd
         }
         .plainListRow()
         .padding(.top, DesignConstant.padding * 2)
