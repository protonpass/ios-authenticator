--- conflicted
+++ resolved
@@ -5,15 +5,9 @@
         "color-space" : "display-p3",
         "components" : {
           "alpha" : "1.000",
-<<<<<<< HEAD
-          "blue" : "0.420",
-          "green" : "0.440",
-          "red" : "0.470"
-=======
           "blue" : "0x6D",
           "green" : "0x71",
           "red" : "0x77"
->>>>>>> e3c75897
         }
       },
       "idiom" : "universal"
@@ -29,15 +23,9 @@
         "color-space" : "display-p3",
         "components" : {
           "alpha" : "1.000",
-<<<<<<< HEAD
-          "blue" : "0.870",
-          "green" : "0.870",
-          "red" : "0.870"
-=======
           "blue" : "0xDF",
           "green" : "0xDF",
           "red" : "0xDF"
->>>>>>> e3c75897
         }
       },
       "idiom" : "universal"
