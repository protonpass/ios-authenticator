--- conflicted
+++ resolved
@@ -462,17 +462,6 @@
         }
       }
     },
-<<<<<<< HEAD
-    "List style" : {
-      "localizations" : {
-        "en" : {
-          "stringUnit" : {
-            "state" : "translated",
-            "value" : "List style"
-          }
-        }
-      }
-    },
     "Logs" : {
       "localizations" : {
         "en" : {
@@ -483,8 +472,6 @@
         }
       }
     },
-=======
->>>>>>> d5bbca40
     "MANAGE YOUR DATA" : {
       "localizations" : {
         "en" : {
