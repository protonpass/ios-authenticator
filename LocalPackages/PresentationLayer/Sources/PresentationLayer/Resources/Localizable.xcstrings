--- conflicted
+++ resolved
@@ -71,17 +71,6 @@
         }
       }
     },
-<<<<<<< HEAD
-    "appeareance" : {
-      "localizations" : {
-        "en" : {
-          "stringUnit" : {
-            "state" : "translated",
-            "value" : "appeareance"
-          }
-        }
-      }
-    },
     "Are you sure you want to delete this entry? This action is irreversible" : {
       "localizations" : {
         "en" : {
@@ -92,8 +81,6 @@
         }
       }
     },
-=======
->>>>>>> 34a3d381
     "Backup" : {
       "localizations" : {
         "en" : {
